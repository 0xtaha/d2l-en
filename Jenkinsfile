--- conflicted
+++ resolved
@@ -34,20 +34,11 @@
       ./static/cache.sh store _build/eval/data
       """
 
-<<<<<<< HEAD
       sh label: "Execute Notebooks [MXNet]", script: """set -ex
       conda activate ${ENV_NAME}
       ./static/cache.sh restore _build/eval_mxnet/data
       d2lbook build eval --tab mxnet
       ./static/cache.sh store _build/eval_mxnet/data
-=======
-      sh label: "Execute Notebooks [Pytorch]", script: """set -ex
-      conda activate ${ENV_NAME}
-      export LD_LIBRARY_PATH=/usr/local/cuda-10.1/lib64
-      ./static/cache.sh restore _build/eval_pytorch/data
-      d2lbook build eval --tab pytorch
-      ./static/cache.sh store _build/eval_pytorch/data
->>>>>>> 3ebf8d8b
       """
 
       sh label: "Execute Notebooks [Tensorflow]", script: """set -ex
@@ -62,10 +53,6 @@
 
       sh label: "Execute Notebooks [Jax]", script: """set -ex
       conda activate ${ENV_NAME}
-<<<<<<< HEAD
-=======
-      export LD_LIBRARY_PATH=/usr/local/cuda-10.1/lib64
->>>>>>> 3ebf8d8b
       ./static/cache.sh restore _build/eval_jax/data
       d2lbook build eval --tab jax
       ./static/cache.sh store _build/eval_jax/data
