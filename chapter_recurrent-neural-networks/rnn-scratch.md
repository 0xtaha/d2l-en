--- conflicted
+++ resolved
@@ -198,11 +198,7 @@
 
 ### Optimization Loop
 
-<<<<<<< HEAD
-To allow for more flexibility the call signture and the code are slightly longer. This will allow us to replace the various pieces by a Gluon implementation subsequently without the need to change the training logic.
-=======
 To allow for more flexibility the call signature and the code are slightly longer. This will allow us to replace the various pieces by a Gluon implementation subsequently without the need to change the training logic.
->>>>>>> 46760fc5
 
 ```{.python .input  n=11}
 # This function is saved in the d2l package for future use.
