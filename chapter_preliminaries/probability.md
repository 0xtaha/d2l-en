--- conflicted
+++ resolved
@@ -190,7 +190,6 @@
 ```
 
 ```{.python .input}
-<<<<<<< HEAD
 %%tab jax
 %matplotlib inline
 from d2l import jax as d2l
@@ -198,15 +197,6 @@
 import jax
 import jax.numpy as jnp
 import numpy as np
-=======
-#@tab jax
-%matplotlib inline
-from d2l import jax as d2l
-import jax.numpy as np
-import jax
-import numpy as onp
-import random
->>>>>>> 3ebf8d8b
 ```
 
 Now, suppose that the coin was in fact fair,
@@ -271,16 +261,10 @@
 ```
 
 ```{.python .input}
-<<<<<<< HEAD
 %%tab jax
 fair_probs = np.ones(2) / 2
 # jax doesn't have multinomial, use numpy
 np.random.multinomial(100, fair_probs)
-=======
-#@tab jax
-fair_probs = [1.0 / 6] * 6
-onp.random.multinomial(1, fair_probs)
->>>>>>> 3ebf8d8b
 ```
 
 Each time you run this sampling process,
@@ -310,13 +294,8 @@
 ```
 
 ```{.python .input}
-<<<<<<< HEAD
 %%tab jax
 np.random.multinomial(100, fair_probs) / 100
-=======
-#@tab jax
-onp.random.multinomial(10, fair_probs)
->>>>>>> 3ebf8d8b
 ```
 
 Here, even though our simulated coin is fair 
@@ -350,15 +329,9 @@
 ```
 
 ```{.python .input}
-<<<<<<< HEAD
 %%tab jax
 counts = np.random.multinomial(10000, fair_probs).astype(np.float32)
 counts / 10000
-=======
-#@tab jax
-counts = onp.random.multinomial(1000, fair_probs).astype(np.float32)
-counts / 1000
->>>>>>> 3ebf8d8b
 ```
 
 In general, for averages of repeated events (like coin tosses),
